"""
services.py

This module contains the business logic and service functions for the FastAPI application.
It acts as an intermediary layer between the API routes and the underlying data layer (e.g., database).

Purpose:
--------
The `services.py` file is designed to:
1. Encapsulate business logic and complex operations.
2. Provide reusable functions for API route handlers to reduce redundancy.
3. Interact with database models, third-party APIs, or other external services.
4. Handle error cases, validations, and transformations before returning data to the API layer.

Functions:
----------
This file may include functions such as:
- CRUD operations for interacting with database models.
- Validation or transformation of input and output data.
- Calls to external APIs or services.
- Implementation of core application logic.
"""
import os
import re
from typing import Annotated

import aiofiles
import asyncio
<<<<<<< HEAD
from logging import getLogger
from fastapi import Request, HTTPException, status
=======
from fastapi import Request, HTTPException, Depends, status
from logging import getLogger
>>>>>>> c2aa1d46

from app import settings
from app.models import User


logger = getLogger(__name__)


logger = getLogger(__name__)


def validate_file_name(file_name: str):
    """
    Validate the uploaded file name to ensure it meets security and naming standards.

    :param file_name: Name of the uploaded file.
    :return:
    """
    pattern = r"^[\w\-. ]+$"

    # Check if the file name is empty or None
    if not file_name:
        raise HTTPException(status_code=status.HTTP_400_BAD_REQUEST, detail="File name cannot be empty.")

    if not re.match(pattern, file_name):
        raise HTTPException(
            status_code=status.HTTP_400_BAD_REQUEST,
            detail=(
                "Invalid file name. Only alphanumeric characters, underscores, hyphens, "
                "dots, and spaces are allowed."
            ),
        )

    # Check for dangerous file names (e.g., path traversal attempts)
    if ".." in file_name or file_name.startswith("/"):
        raise HTTPException(
            status_code=status.HTTP_400_BAD_REQUEST,
            detail="Invalid file name. Directory traversal is not allowed."
        )


def allocate_folders(file_path: str) -> tuple[str, str]:
    """
    Create folder structure based on file name.

    :param file_path: File path to create folder structure for.
    :return: tuple[str, str] file_name, dir_path
    """
    dir_path, file_name = os.path.split(file_path)
    dir_path = os.path.join(settings.UPLOAD_DIR, dir_path)
    os.makedirs(dir_path, exist_ok=True)
    file_path = os.path.join(dir_path, file_name)
    return file_name, file_path


async def unzip_folder(file_path: str) -> tuple[bytes, bytes]:
    dir_path, file_name = os.path.split(file_path)
    unzip_command = f'tar -xf {file_path} -C {dir_path}'
    unzip_task = await asyncio.create_subprocess_shell(
        cmd=unzip_command,
        stdout=asyncio.subprocess.PIPE,
        stderr=asyncio.subprocess.PIPE
    )

    stdout, stderr = await unzip_task.communicate()
    return stdout, stderr


async def save_file(request: Request) -> str:
    """
    This function saves a file of any content-type to our 10TB storage YOP service.
    Sanjar mustn't get a token for our service.

    :param request: FastAPI Request object. See https://fastapi.tiangolo.com/reference/request/#request-class
    :return: (str) File name of saved file.
    """
    # TODO: check capacity on disk to save file
    content_disposition = request.headers.get("content-disposition")
    if not content_disposition:
        raise HTTPException(
            status_code=status.HTTP_400_BAD_REQUEST,
            detail={"error": "No content-disposition header"},
        )

    # Parse filename (assumes standard format)
    file_path = content_disposition.split("filename=")[-1].strip('"')

    is_archive = request.headers.get('X-Is-Folder', 'false').lower() == 'true'
    if is_archive:
        parent_dir_path, dir_basename = os.path.split(file_path)
        file_path = os.path.join(parent_dir_path, f'.{dir_basename}.tar.gz')

    # Allocate folders
    file_name, file_path = allocate_folders(file_path)

    # Validate file_name
    validate_file_name(file_name)

    # Write file directly to disk
    try:
        async with aiofiles.open(file_path, "wb") as f:
            async for chunk in request.stream():
                await f.write(chunk)
    except Exception:
        raise HTTPException(status_code=status.HTTP_500_INTERNAL_SERVER_ERROR,
                            detail="There was an error saving your file.")

    if is_archive:
        stdout, stderr = await unzip_folder(file_path)

        if stdout:
            logger.info(f"Unzipping successful: {stdout}")

        if stderr:
            logger.warning(f"Unzipping failed: {stderr}")
            raise HTTPException(
                status_code=status.HTTP_500_INTERNAL_SERVER_ERROR,
                detail={"error": f'Unzipping failed'},
            )


    return file_name


async def get_current_user(token: Annotated[str, Depends(User)]) -> User:
    """
    Asynchronously reads the file tokens.json to validate user credentials.

    :param token: str
    :return: User: pydantic model
    """

<<<<<<< HEAD
    if is_archive:
        stdout, stderr = await unzip_folder(file_path)

        if stdout:
            logger.info(f"Unzipping successful: {stdout}")

        if stderr:
            logger.warning(f"Unzipping failed: {stderr}")
            raise HTTPException(
                status_code=status.HTTP_500_INTERNAL_SERVER_ERROR,
                detail={"error": f'Unzipping failed'},
            )


    return file_name
=======
    return User(username="@backspace3")
>>>>>>> c2aa1d46
<|MERGE_RESOLUTION|>--- conflicted
+++ resolved
@@ -23,22 +23,16 @@
 import os
 import re
 from typing import Annotated
+from logging import getLogger
 
 import aiofiles
 import asyncio
-<<<<<<< HEAD
-from logging import getLogger
-from fastapi import Request, HTTPException, status
-=======
+
 from fastapi import Request, HTTPException, Depends, status
 from logging import getLogger
->>>>>>> c2aa1d46
 
 from app import settings
 from app.models import User
-
-
-logger = getLogger(__name__)
 
 
 logger = getLogger(__name__)
@@ -74,31 +68,46 @@
         )
 
 
-def allocate_folders(file_path: str) -> tuple[str, str]:
+def resolve_paths(file_path: str, is_archive: bool = False) -> tuple[str, str]:
     """
     Create folder structure based on file name.
 
     :param file_path: File path to create folder structure for.
+    :param is_archive: Boolean flag indicating if file is archived folder.
     :return: tuple[str, str] file_name, dir_path
     """
     dir_path, file_name = os.path.split(file_path)
     dir_path = os.path.join(settings.UPLOAD_DIR, dir_path)
-    os.makedirs(dir_path, exist_ok=True)
+    os.makedirs(os.path.join(dir_path, '' if not is_archive else file_name), exist_ok=True)
+
+    if is_archive:
+        file_name = f".{file_name}.tar.gz"
+
     file_path = os.path.join(dir_path, file_name)
     return file_name, file_path
 
 
-async def unzip_folder(file_path: str) -> tuple[bytes, bytes]:
-    dir_path, file_name = os.path.split(file_path)
-    unzip_command = f'tar -xf {file_path} -C {dir_path}'
-    unzip_task = await asyncio.create_subprocess_shell(
-        cmd=unzip_command,
-        stdout=asyncio.subprocess.PIPE,
-        stderr=asyncio.subprocess.PIPE
-    )
+async def unzip_folder(path: str) -> tuple[bytes, bytes]:
+    """
+    Unzip uploaded folder into specified directory.
 
-    stdout, stderr = await unzip_task.communicate()
-    return stdout, stderr
+    :param path: Path to unzip folder.
+    :return: bytes, bytes
+    """
+    dir_path, _ = os.path.split(path)
+    unzip_command = f"tar -xf {path} -C {dir_path}"
+
+    try:
+        unzip_task = await asyncio.create_subprocess_shell(
+            cmd=unzip_command,
+            stdout=asyncio.subprocess.PIPE,
+            stderr=asyncio.subprocess.PIPE
+        )
+        stdout, stderr = await unzip_task.communicate()
+        return stdout, stderr
+    except Exception:
+        raise HTTPException(status_code=status.HTTP_500_INTERNAL_SERVER_ERROR,
+                            detail="Failed to unzip uploaded folder.")
 
 
 async def save_file(request: Request) -> str:
@@ -114,19 +123,17 @@
     if not content_disposition:
         raise HTTPException(
             status_code=status.HTTP_400_BAD_REQUEST,
-            detail={"error": "No content-disposition header"},
+            detail="No content-disposition header",
         )
 
     # Parse filename (assumes standard format)
     file_path = content_disposition.split("filename=")[-1].strip('"')
 
-    is_archive = request.headers.get('X-Is-Folder', 'false').lower() == 'true'
-    if is_archive:
-        parent_dir_path, dir_basename = os.path.split(file_path)
-        file_path = os.path.join(parent_dir_path, f'.{dir_basename}.tar.gz')
+    # Get archive header
+    is_archive = request.headers.get("x-is-folder", "false").lower() == "true"
 
     # Allocate folders
-    file_name, file_path = allocate_folders(file_path)
+    file_name, file_path = resolve_paths(file_path, is_archive)
 
     # Validate file_name
     validate_file_name(file_name)
@@ -150,10 +157,8 @@
             logger.warning(f"Unzipping failed: {stderr}")
             raise HTTPException(
                 status_code=status.HTTP_500_INTERNAL_SERVER_ERROR,
-                detail={"error": f'Unzipping failed'},
+                detail="Unzipping failed",
             )
-
-
     return file_name
 
 
@@ -165,22 +170,4 @@
     :return: User: pydantic model
     """
 
-<<<<<<< HEAD
-    if is_archive:
-        stdout, stderr = await unzip_folder(file_path)
-
-        if stdout:
-            logger.info(f"Unzipping successful: {stdout}")
-
-        if stderr:
-            logger.warning(f"Unzipping failed: {stderr}")
-            raise HTTPException(
-                status_code=status.HTTP_500_INTERNAL_SERVER_ERROR,
-                detail={"error": f'Unzipping failed'},
-            )
-
-
-    return file_name
-=======
-    return User(username="@backspace3")
->>>>>>> c2aa1d46
+    return User(username="@backspace3")