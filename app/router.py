--- conflicted
+++ resolved
@@ -18,16 +18,12 @@
 """
 import os
 
-from fastapi import APIRouter, HTTPException, Request, status
+from fastapi import APIRouter, Request
 from fastapi.responses import JSONResponse, FileResponse
 
-<<<<<<< HEAD
 from app.logger import get_logger
-=======
->>>>>>> 93d1c498
 from app import services
 from app import settings
-from app.models import User
 from app.exceptions import FileNotFound
 
 logger = get_logger(__name__)
